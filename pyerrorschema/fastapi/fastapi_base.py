<<<<<<< HEAD
from copy import deepcopy
from typing import Dict, List, Optional
=======
from typing import Any, Dict, List, Optional
>>>>>>> 09d55049

from pydantic import Field
from typing_extensions import Self

from ..err_base import ErrorSchema
from ..utils import restrict_arguments


class FastAPIErrorSchema(ErrorSchema):
    loc: List[str] = Field(default_factory=list)
    input: Dict[str, Any] = Field(default_factory=dict)

    ### Factory methods ###

<<<<<<< HEAD
    def frontend_variant(self, msg: Optional[str] = None) -> "FastAPIErrorSchema":
        """Convert the error schema to a frontend error schema."""
        new_schema = deepcopy(self)
        if msg is not None:
            new_schema.msg = msg
        return new_schema
    
=======
    def frontend_variant(self, msg: Optional[str] = None) -> Self:
        """Convert the error schema to a frontend error schema."""
        modified_schema = self.schema_copy()
        if msg is not None:
            modified_schema.msg = msg
        return modified_schema

>>>>>>> 09d55049
    @classmethod
    @restrict_arguments("type")
    def validation_error(cls, **kwargs) -> Self:
        """Factory method to create an instance for a validation error."""
        defaults: Dict[str, Any] = {
            "type": "validation_error",
            "msg": "Validation failed.",
        }
        defaults.update(kwargs)
        return cls(**defaults)

    @classmethod
    @restrict_arguments("type")
    def value_error(cls, **kwargs) -> Self:
        """Factory method to create an instance for a value error."""
        defaults: Dict[str, Any] = {
            "type": "value_error",
            "msg": "Value error.",
        }
        defaults.update(kwargs)
        return cls(**defaults)

    @classmethod
    @restrict_arguments("type")
    def docker_error(cls, **kwargs) -> Self:
        """Factory method to create an instance for a docker error."""
        defaults: Dict[str, Any] = {
            "type": "docker_error",
            "msg": "Docker operation failed.",
        }
        defaults.update(kwargs)
        return cls(**defaults)

    @classmethod
    def customized_error(cls, **kwargs) -> Self:
        """Factory method to create an instance for a customized error."""
        return cls(**kwargs)<|MERGE_RESOLUTION|>--- conflicted
+++ resolved
@@ -1,9 +1,4 @@
-<<<<<<< HEAD
-from copy import deepcopy
-from typing import Dict, List, Optional
-=======
 from typing import Any, Dict, List, Optional
->>>>>>> 09d55049
 
 from pydantic import Field
 from typing_extensions import Self
@@ -18,15 +13,6 @@
 
     ### Factory methods ###
 
-<<<<<<< HEAD
-    def frontend_variant(self, msg: Optional[str] = None) -> "FastAPIErrorSchema":
-        """Convert the error schema to a frontend error schema."""
-        new_schema = deepcopy(self)
-        if msg is not None:
-            new_schema.msg = msg
-        return new_schema
-    
-=======
     def frontend_variant(self, msg: Optional[str] = None) -> Self:
         """Convert the error schema to a frontend error schema."""
         modified_schema = self.schema_copy()
@@ -34,7 +20,6 @@
             modified_schema.msg = msg
         return modified_schema
 
->>>>>>> 09d55049
     @classmethod
     @restrict_arguments("type")
     def validation_error(cls, **kwargs) -> Self:
