--- conflicted
+++ resolved
@@ -54,19 +54,11 @@
         self._validate_instance(error_schema)
         self.error_schemas.append(error_schema)
 
-<<<<<<< HEAD
-    def copy(self) -> "ErrGroup":
-        """Create a copy of the error group."""
-        return self.__class__(self.to_list())
-
-    def extend(self, error_schemas: list) -> None:
-=======
     def copy(self) -> Self:
         """Create a copy of the error group."""
         return self.__class__(self.to_list())
 
     def extend(self, error_schemas: List[ErrorSchema]) -> None:
->>>>>>> 09d55049
         """Add a list of error schemas to the group."""
         if not isinstance(error_schemas, list):
             raise ValueError("The error_schemas must be a list type.")
